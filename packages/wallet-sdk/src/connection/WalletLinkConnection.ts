// Copyright (c) 2018-2023 Coinbase, Inc. <https://www.coinbase.com/>
// Licensed under the Apache License, version 2.0

import { WalletLinkEventData, WalletLinkResponseEventData } from '../relay/RelayMessage';
import { Session } from '../relay/Session';
import { APP_VERSION_KEY, WALLET_USER_NAME_KEY } from '../relay/WalletSDKRelayAbstract';
import { IntNumber } from '../types';
import { ClientMessage } from './ClientMessage';
import { DiagnosticLogger, EVENTS } from './DiagnosticLogger';
import { ServerMessage, ServerMessageType } from './ServerMessage';
import { SessionConfig } from './SessionConfig';
import { WalletLinkConnectionCipher } from './WalletLinkConnectionCipher';
import { WalletLinkHTTP } from './WalletLinkHTTP';
import {
  ConnectionState,
  WalletLinkWebSocket,
  WalletLinkWebSocketUpdateListener,
} from './WalletLinkWebSocket';

export interface WalletLinkConnectionUpdateListener {
  linkedUpdated: (linked: boolean) => void;
  connectedUpdated: (connected: boolean) => void;
  handleWeb3ResponseMessage: (message: WalletLinkResponseEventData) => void;
  chainUpdated: (chainId: string, jsonRpcUrl: string) => void;
  accountUpdated: (selectedAddress: string) => void;
  metadataUpdated: (key: string, metadataValue: string) => void;
  resetAndReload: () => void;
}

interface WalletLinkConnectionParams {
  session: Session;
  linkAPIUrl: string;
  listener: WalletLinkConnectionUpdateListener;
  diagnostic?: DiagnosticLogger;
  WebSocketClass?: typeof WebSocket;
}

/**
 * Coinbase Wallet Connection
 */
export class WalletLinkConnection implements WalletLinkWebSocketUpdateListener {
  private destroyed = false;

  private readonly session: Session;
  private listener?: WalletLinkConnectionUpdateListener;
  private diagnostic?: DiagnosticLogger;
  private cipher: WalletLinkConnectionCipher;
  private ws: WalletLinkWebSocket;
  private http: WalletLinkHTTP;

  /**
   * Constructor
   * @param session Session
   * @param linkAPIUrl Coinbase Wallet link server URL
   * @param listener WalletLinkConnectionUpdateListener
   * @param [WebSocketClass] Custom WebSocket implementation
   */
  constructor({
    session,
    linkAPIUrl,
    listener,
    diagnostic,
    WebSocketClass = WebSocket,
  }: WalletLinkConnectionParams) {
    this.session = session;
    this.cipher = new WalletLinkConnectionCipher(session.secret);
    this.diagnostic = diagnostic;
    this.listener = listener;

    this.ws = new WalletLinkWebSocket({
      linkAPIUrl,
      session,
      WebSocketClass,
      listener: this,
    });

    this.http = new WalletLinkHTTP(linkAPIUrl, session.id, session.key);
  }

  /**
   * @param state ConnectionState;
   * ConnectionState.CONNECTING is used for logging only
   * TODO: Revisit if the logging is necessary. If not, deprecate the enum and use boolean instead.
   */
  websocketConnectionStateUpdated = async (state: ConnectionState) => {
    this.diagnostic?.log(EVENTS.CONNECTED_STATE_CHANGE, {
      state,
      sessionIdHash: Session.hash(this.session.id),
    });

    switch (state) {
      case ConnectionState.DISCONNECTED:
        if (this.destroyed) return;
        this.reconnect();
        break;
      case ConnectionState.CONNECTED:
        this.websocketConnected();
        break;
      case ConnectionState.CONNECTING:
        break;
    }
  };

  /**
   * This section of code implements a reconnect behavior that was ported from a legacy system.
   * Preserving original comments to maintain the rationale and context provided by the original author.
   * https://github.com/coinbase/coinbase-wallet-sdk/commit/2087ee4a7d40936cd965011bfacdb76ce3462894#diff-dd71e86752e2c20c0620eb0ba4c4b21674e55ae8afeb005b82906a3821e5023cR84
   * TOOD: Revisit this logic to assess its validity in the current system context.
   */
  private reconnect = async () => {
    // wait 5 seconds
    await new Promise((resolve) => setTimeout(resolve, 5000));
    // check whether it's destroyed again
    if (!this.destroyed) {
      // reconnect
      this.ws.connect().catch(() => {
        this.reconnect();
      });
    }
  };

  private websocketConnected(): void {
    // check for unseen events
    if (this.shouldFetchUnseenEventsOnConnect) {
      this.fetchUnseenEventsAPI();
    }

    // distinctUntilChanged
    if (this.connected !== true) {
      this.connected = true;
    }
  }

  /**
   * @param msg Partial<ServerMessageIsLinkedOK>
   * Only for logging
   * TODO: Revisit if this is necessary
   */
  websocketLinkedUpdated = (
    linked: boolean,
    msg: ServerMessageIsLinkedOK | ServerMessageLinked
  ) => {
    this.diagnostic?.log(EVENTS.LINKED, {
      sessionIdHash: Session.hash(this.session.id),
      linked: msg.type === 'IsLinkedOK' ? msg.linked : false,
      type: msg.type,
      onlineGuests: msg.onlineGuests,
    });
<<<<<<< HEAD
=======
    ws.setIncomingDataListener((m) => {
      switch (m.type) {
        // handle server's heartbeat responses
        case 'Heartbeat':
          this.updateLastHeartbeat();
          return;

        // handle link status updates
        case 'IsLinkedOK':
        case 'Linked': {
          const linked = m.type === 'IsLinkedOK' ? m.linked : undefined;
          this.diagnostic?.log(EVENTS.LINKED, {
            sessionIdHash: Session.hash(session.id),
            linked,
            type: m.type,
            onlineGuests: m.onlineGuests,
          });

          this.linked = linked || m.onlineGuests > 0;
          break;
        }

        // handle session config updates
        case 'GetSessionConfigOK':
        case 'SessionConfigUpdated': {
          this.diagnostic?.log(EVENTS.SESSION_CONFIG_RECEIVED, {
            sessionIdHash: Session.hash(session.id),
            metadata_keys: m && m.metadata ? Object.keys(m.metadata) : undefined,
          });
          this.handleSessionMetadataUpdated(m.metadata);
          break;
        }

        case 'Event': {
          this.handleIncomingEvent(m);
          break;
        }
      }
>>>>>>> 13f0b5aa

    this.listener?.linkedUpdated(linked);
  };

  /**
   * Only for logging
   * TODO: Revisit if this is necessary. If not, call handleSessionMetadataUpdated directly.
   */
  websocketSessionMetadataUpdated = (metadata: SessionConfig['metadata']) => {
    this.diagnostic?.log(EVENTS.SESSION_CONFIG_RECEIVED, {
      sessionIdHash: Session.hash(this.session.id),
      metadata_keys: metadata ? Object.keys(metadata) : undefined,
    });

    this.handleSessionMetadataUpdated(metadata);
  };

  websocketServerMessageReceived = (m: ServerMessage) => {
    switch (m.type) {
      case 'Event': {
        this.handleIncomingEvent(m);
        break;
      }
    }

    // // resolve request promises
    // if (m.id !== undefined) {
    //   this.requestResolutions.get(m.id)?.(m);
    // }
  };

  /**
   * Make a connection to the server
   */
  public connect(): void {
    if (this.destroyed) {
      throw new Error('instance is destroyed');
    }
    this.diagnostic?.log(EVENTS.STARTED_CONNECTING, {
      sessionIdHash: Session.hash(this.session.id),
    });
    this.ws.connect();
  }

  /**
   * Terminate connection, and mark as destroyed. To reconnect, create a new
   * instance of WalletSDKConnection
   */
  public destroy(): void {
    this.destroyed = true;

    this.ws.disconnect();
    this.diagnostic?.log(EVENTS.DISCONNECTED, {
      sessionIdHash: Session.hash(this.session.id),
    });

    this.listener = undefined;
  }

  /**
   * true if connected and authenticated, else false
   * runs listener when connected status changes
   */
  private _connected = false;
  private get connected(): boolean {
    return this._connected;
  }
  private set connected(connected: boolean) {
    this._connected = connected;
    if (connected) this.onceConnected?.();
    this.listener?.connectedUpdated(connected);
  }

  /**
   * Execute once when connected
   */
  private onceConnected?: () => void;
  private setOnceConnected<T>(callback: () => Promise<T>): Promise<T> {
    return new Promise<T>((resolve) => {
      if (this.connected) {
        callback().then(resolve);
      } else {
        this.onceConnected = () => {
          callback().then(resolve);
          this.onceConnected = undefined;
        };
      }
    });
  }

  private async handleIncomingEvent(m: ServerMessage) {
    if (m.type !== 'Event' || m.event !== 'Web3Response') {
      return;
    }

    try {
      const decryptedData = await this.cipher.decrypt(m.data);
      const message = JSON.parse(decryptedData);

      if (message.type !== 'WEB3_RESPONSE') return;

      this.listener?.handleWeb3ResponseMessage(message);
    } catch {
      this.diagnostic?.log(EVENTS.GENERAL_ERROR, {
        message: 'Had error decrypting',
        value: 'incomingEvent',
      });
    }
  }

  private shouldFetchUnseenEventsOnConnect = false;

  public async checkUnseenEvents() {
    if (!this.connected) {
      this.shouldFetchUnseenEventsOnConnect = true;
      return;
    }

    await new Promise((resolve) => setTimeout(resolve, 250));
    try {
      await this.fetchUnseenEventsAPI();
    } catch (e) {
      console.error('Unable to check for unseen events', e);
    }
  }

  private async fetchUnseenEventsAPI() {
    this.shouldFetchUnseenEventsOnConnect = false;

    const responseEvents = await this.http.fetchUnseenEvents();
    responseEvents.forEach((e) => this.handleIncomingEvent(e));
  }

  /**
   * Set session metadata in SessionConfig object
   * @param key
   * @param value
   * @returns a Promise that completes when successful
   */
  public async setSessionMetadata(key: string, value: string | null) {
    const message: ClientMessage = {
      type: 'SetSessionConfig',
      id: IntNumber(this.nextReqId++),
      sessionId: this.session.id,
      metadata: { [key]: value },
<<<<<<< HEAD
      type: 'SetSessionConfig',
=======
>>>>>>> 13f0b5aa
    };

    return this.setOnceConnected(async () => {
      const res = await this.makeRequest<'OK' | 'Fail'>(message);
      if (res.type === 'Fail') {
        throw new Error(res.error || 'failed to set session metadata');
      }
    });
  }

  /**
   * Publish an event and emit event ID when successful
   * @param event event name
   * @param unencryptedData unencrypted event data
   * @param callWebhook whether the webhook should be invoked
   * @returns a Promise that emits event ID when successful
   */
  public async publishEvent(
    event: string,
    unencryptedData: WalletLinkEventData,
    callWebhook = false
  ) {
    const data = await this.cipher.encrypt(
      JSON.stringify({
        ...unencryptedData,
        origin: location.origin,
        relaySource: window.coinbaseWalletExtension ? 'injected_sdk' : 'sdk',
      })
    );

    const message: ClientMessage = {
      type: 'PublishEvent',
      id: IntNumber(this.nextReqId++),
      sessionId: this.session.id,
      event,
      data,
      callWebhook,
<<<<<<< HEAD
      type: 'PublishEvent',
    };

    // this.setOnceLinked(async () => {
    //   const res = await this.ws.makeRequest<ServerMessagePublishEventOK | ServerMessageFail>(
    //     message
    //   );
    //   if (isServerMessageFail(res)) {
    //     throw new Error(res.error || 'failed to publish event');
    //   }
    //   return res.eventId;
    // });

    return this.ws.makeRequestOnceConnected(message);
=======
    };

    return this.setOnceLinked(async () => {
      const res = await this.makeRequest<'PublishEventOK' | 'Fail'>(message);
      if (res.type === 'Fail') {
        throw new Error(res.error || 'failed to publish event');
      }
      return res.eventId;
    });
  }

  private sendData(message: ClientMessage): void {
    this.ws.sendData(JSON.stringify(message));
  }

  private updateLastHeartbeat(): void {
    this.lastHeartbeatResponse = Date.now();
  }

  private heartbeat(): void {
    if (Date.now() - this.lastHeartbeatResponse > HEARTBEAT_INTERVAL * 2) {
      this.ws.disconnect();
      return;
    }
    try {
      this.ws.sendData('h');
    } catch {
      // noop
    }
  }

  private requestResolutions = new Map<IntNumber, (_: ServerMessage) => void>();

  private async makeRequest<T extends ServerMessageType, M = ServerMessage<T>>(
    message: ClientMessage,
    timeout: number = REQUEST_TIMEOUT
  ): Promise<M> {
    const reqId = message.id;
    this.sendData(message);

    // await server message with corresponding id
    let timeoutId: number;
    return Promise.race([
      new Promise<M>((_, reject) => {
        timeoutId = window.setTimeout(() => {
          reject(new Error(`request ${reqId} timed out`));
        }, timeout);
      }),
      new Promise<M>((resolve) => {
        this.requestResolutions.set(reqId, (m) => {
          clearTimeout(timeoutId); // clear the timeout
          resolve(m as M);
          this.requestResolutions.delete(reqId);
        });
      }),
    ]);
  }

  private async authenticate() {
    const m: ClientMessage = {
      type: 'HostSession',
      id: IntNumber(this.nextReqId++),
      sessionId: this.session.id,
      sessionKey: this.session.key,
    };
    const res = await this.makeRequest<'OK' | 'Fail'>(m);
    if (res.type === 'Fail') {
      throw new Error(res.error || 'failed to authentcate');
    }
  }

  private sendIsLinked(): void {
    const m: ClientMessage = {
      type: 'IsLinked',
      id: IntNumber(this.nextReqId++),
      sessionId: this.session.id,
    };
    this.sendData(m);
  }

  private sendGetSessionConfig(): void {
    const m: ClientMessage = {
      type: 'GetSessionConfig',
      id: IntNumber(this.nextReqId++),
      sessionId: this.session.id,
    };
    this.sendData(m);
>>>>>>> 13f0b5aa
  }

  private handleSessionMetadataUpdated = (metadata: SessionConfig['metadata']) => {
    if (!metadata) return;

    // Map of metadata key to handler function
    const handlers = new Map<string, (value: string) => void>([
      ['__destroyed', this.handleDestroyed],
      ['EthereumAddress', this.handleAccountUpdated],
      ['WalletUsername', this.handleWalletUsernameUpdated],
      ['AppVersion', this.handleAppVersionUpdated],
      [
        'ChainId', // ChainId and JsonRpcUrl are always updated together
        (v: string) => metadata.JsonRpcUrl && this.handleChainUpdated(v, metadata.JsonRpcUrl),
      ],
    ]);

    // call handler for each metadata key if value is defined
    handlers.forEach((handler, key) => {
      const value = metadata[key];
      if (value === undefined) return;
      handler(value);
    });
  };

  private handleDestroyed = (__destroyed: string) => {
    if (__destroyed !== '1') return;

    this.listener?.resetAndReload();
    this.diagnostic?.log(EVENTS.METADATA_DESTROYED, {
      alreadyDestroyed: this.destroyed,
      sessionIdHash: Session.hash(this.session.id),
    });
  };

  private handleAccountUpdated = async (encryptedEthereumAddress: string) => {
    try {
      const address = await this.cipher.decrypt(encryptedEthereumAddress);
      this.listener?.accountUpdated(address);
    } catch {
      this.diagnostic?.log(EVENTS.GENERAL_ERROR, {
        message: 'Had error decrypting',
        value: 'selectedAddress',
      });
    }
  };

  private handleMetadataUpdated = async (key: string, encryptedMetadataValue: string) => {
    try {
      const decryptedValue = await this.cipher.decrypt(encryptedMetadataValue);
      this.listener?.metadataUpdated(key, decryptedValue);
    } catch {
      this.diagnostic?.log(EVENTS.GENERAL_ERROR, {
        message: 'Had error decrypting',
        value: key,
      });
    }
  };

  private handleWalletUsernameUpdated = async (walletUsername: string) => {
    this.handleMetadataUpdated(WALLET_USER_NAME_KEY, walletUsername);
  };

  private handleAppVersionUpdated = async (appVersion: string) => {
    this.handleMetadataUpdated(APP_VERSION_KEY, appVersion);
  };

  private handleChainUpdated = async (encryptedChainId: string, encryptedJsonRpcUrl: string) => {
    try {
      const chainId = await this.cipher.decrypt(encryptedChainId);
      const jsonRpcUrl = await this.cipher.decrypt(encryptedJsonRpcUrl);
      this.listener?.chainUpdated(chainId, jsonRpcUrl);
    } catch {
      this.diagnostic?.log(EVENTS.GENERAL_ERROR, {
        message: 'Had error decrypting',
        value: 'chainId|jsonRpcUrl',
      });
    }
  };
}<|MERGE_RESOLUTION|>--- conflicted
+++ resolved
@@ -146,47 +146,6 @@
       type: msg.type,
       onlineGuests: msg.onlineGuests,
     });
-<<<<<<< HEAD
-=======
-    ws.setIncomingDataListener((m) => {
-      switch (m.type) {
-        // handle server's heartbeat responses
-        case 'Heartbeat':
-          this.updateLastHeartbeat();
-          return;
-
-        // handle link status updates
-        case 'IsLinkedOK':
-        case 'Linked': {
-          const linked = m.type === 'IsLinkedOK' ? m.linked : undefined;
-          this.diagnostic?.log(EVENTS.LINKED, {
-            sessionIdHash: Session.hash(session.id),
-            linked,
-            type: m.type,
-            onlineGuests: m.onlineGuests,
-          });
-
-          this.linked = linked || m.onlineGuests > 0;
-          break;
-        }
-
-        // handle session config updates
-        case 'GetSessionConfigOK':
-        case 'SessionConfigUpdated': {
-          this.diagnostic?.log(EVENTS.SESSION_CONFIG_RECEIVED, {
-            sessionIdHash: Session.hash(session.id),
-            metadata_keys: m && m.metadata ? Object.keys(m.metadata) : undefined,
-          });
-          this.handleSessionMetadataUpdated(m.metadata);
-          break;
-        }
-
-        case 'Event': {
-          this.handleIncomingEvent(m);
-          break;
-        }
-      }
->>>>>>> 13f0b5aa
 
     this.listener?.linkedUpdated(linked);
   };
@@ -332,10 +291,6 @@
       id: IntNumber(this.nextReqId++),
       sessionId: this.session.id,
       metadata: { [key]: value },
-<<<<<<< HEAD
-      type: 'SetSessionConfig',
-=======
->>>>>>> 13f0b5aa
     };
 
     return this.setOnceConnected(async () => {
@@ -373,22 +328,6 @@
       event,
       data,
       callWebhook,
-<<<<<<< HEAD
-      type: 'PublishEvent',
-    };
-
-    // this.setOnceLinked(async () => {
-    //   const res = await this.ws.makeRequest<ServerMessagePublishEventOK | ServerMessageFail>(
-    //     message
-    //   );
-    //   if (isServerMessageFail(res)) {
-    //     throw new Error(res.error || 'failed to publish event');
-    //   }
-    //   return res.eventId;
-    // });
-
-    return this.ws.makeRequestOnceConnected(message);
-=======
     };
 
     return this.setOnceLinked(async () => {
@@ -476,7 +415,6 @@
       sessionId: this.session.id,
     };
     this.sendData(m);
->>>>>>> 13f0b5aa
   }
 
   private handleSessionMetadataUpdated = (metadata: SessionConfig['metadata']) => {
