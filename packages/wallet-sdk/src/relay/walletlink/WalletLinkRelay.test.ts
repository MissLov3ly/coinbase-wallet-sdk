--- conflicted
+++ resolved
@@ -94,14 +94,7 @@
 
       const metadataUpdatedSpy = jest.spyOn(relay, 'metadataUpdated');
 
-<<<<<<< HEAD
-      connection.websocketServerMessageReceived({
-        ...sessionConfig,
-        type: 'SessionConfigUpdated',
-      });
-=======
       connection.websocketSessionMetadataUpdated(metadata);
->>>>>>> f379875d
 
       expect(metadataUpdatedSpy).toHaveBeenCalledWith(
         WALLET_USER_NAME_KEY,
@@ -136,11 +129,7 @@
         ChainId: 'ChainId2',
         JsonRpcUrl: 'JsonRpcUrl2',
       };
-<<<<<<< HEAD
-      connection.websocketSessionMetadataUpdated(metadata);
-=======
       connection.websocketSessionMetadataUpdated(newMetadata);
->>>>>>> f379875d
 
       expect(callback).toHaveBeenCalledWith(
         await decryptMock(newMetadata.ChainId),
